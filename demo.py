#!/usr/bin/env python3
# Copyright (C) 2024-present Naver Corporation. All rights reserved.
# Licensed under CC BY-NC-SA 4.0 (non-commercial use only).
#
# --------------------------------------------------------
# gradio demo
# --------------------------------------------------------
import argparse
import math
import gradio
import os
import torch
import numpy as np
import tempfile
import functools
import trimesh
import copy
from scipy.spatial.transform import Rotation

from dust3r.inference import inference
from dust3r.model import AsymmetricCroCo3DStereo
from dust3r.image_pairs import make_pairs
from dust3r.utils.image import load_images, rgb
from dust3r.utils.device import to_numpy
from dust3r.viz import add_scene_cam, CAM_COLORS, OPENGL, pts3d_to_trimesh, cat_meshes
from dust3r.cloud_opt import global_aligner, GlobalAlignerMode

import matplotlib.pyplot as pl
pl.ion()

torch.backends.cuda.matmul.allow_tf32 = True  # for gpu >= Ampere and pytorch >= 1.12
batch_size = 1


def get_args_parser():
    parser = argparse.ArgumentParser()
    parser_url = parser.add_mutually_exclusive_group()
    parser_url.add_argument("--local_network", action='store_true', default=False,
                            help="make app accessible on local network: address will be set to 0.0.0.0")
    parser_url.add_argument("--server_name", type=str, default=None, help="server url, default is 127.0.0.1")
    parser.add_argument("--image_size", type=int, default=512, choices=[512, 224], help="image size")
    parser.add_argument("--server_port", type=int, help=("will start gradio app on this port (if available). "
                                                         "If None, will search for an available port starting at 7860."),
                        default=None)
    parser.add_argument("--model_name", type=str, required=False, choices=["DUSt3R_ViTLarge_BaseDecoder_224_linear",
                                                                           "DUSt3R_ViTLarge_BaseDecoder_512_linear",
                                                                           "DUSt3R_ViTLarge_BaseDecoder_512_dpt"], 
                        help="Model name on the Hugging Face hub")
    parser.add_argument("--device", type=str, default='cuda', help="pytorch device")
    parser.add_argument("--tmp_dir", type=str, default=None, help="value for tempfile.tempdir")
    parser.add_argument("--silent", action='store_true', default=False,
                        help="silence logs")
    return parser


def _convert_scene_output_to_glb(outdir, imgs, pts3d, mask, focals, cams2world, cam_size=0.05,
                                 cam_color=None, as_pointcloud=False,
                                 transparent_cams=False, silent=False):
    assert len(pts3d) == len(mask) <= len(imgs) <= len(cams2world) == len(focals)
    pts3d = to_numpy(pts3d)
    imgs = to_numpy(imgs)
    focals = to_numpy(focals)
    cams2world = to_numpy(cams2world)

    scene = trimesh.Scene()

    # full pointcloud
    if as_pointcloud:
        pts = np.concatenate([p[m] for p, m in zip(pts3d, mask)])
        col = np.concatenate([p[m] for p, m in zip(imgs, mask)])
        pct = trimesh.PointCloud(pts.reshape(-1, 3), colors=col.reshape(-1, 3))
        scene.add_geometry(pct)
    else:
        meshes = []
        for i in range(len(imgs)):
            meshes.append(pts3d_to_trimesh(imgs[i], pts3d[i], mask[i]))
        mesh = trimesh.Trimesh(**cat_meshes(meshes))
        scene.add_geometry(mesh)

    # add each camera
    for i, pose_c2w in enumerate(cams2world):
        if isinstance(cam_color, list):
            camera_edge_color = cam_color[i]
        else:
            camera_edge_color = cam_color or CAM_COLORS[i % len(CAM_COLORS)]
        add_scene_cam(scene, pose_c2w, camera_edge_color,
                      None if transparent_cams else imgs[i], focals[i],
                      imsize=imgs[i].shape[1::-1], screen_width=cam_size)

    rot = np.eye(4)
    rot[:3, :3] = Rotation.from_euler('y', np.deg2rad(180)).as_matrix()
    scene.apply_transform(np.linalg.inv(cams2world[0] @ OPENGL @ rot))
    outfile = os.path.join(outdir, 'scene.glb')
    if not silent:
        print('(exporting 3D scene to', outfile, ')')
    scene.export(file_obj=outfile)
    return outfile


def get_3D_model_from_scene(outdir, silent, scene, min_conf_thr=3, as_pointcloud=False, mask_sky=False,
                            clean_depth=False, transparent_cams=False, cam_size=0.05):
    """
    extract 3D_model (glb file) from a reconstructed scene
    """
    if scene is None:
        return None
    # post processes
    if clean_depth:
        scene = scene.clean_pointcloud()
    if mask_sky:
        scene = scene.mask_sky()

    # get optimized values from scene
    rgbimg = scene.imgs
    focals = scene.get_focals().cpu()
    cams2world = scene.get_im_poses().cpu()
    # 3D pointcloud from depthmap, poses and intrinsics
    pts3d = to_numpy(scene.get_pts3d())
    scene.min_conf_thr = float(scene.conf_trf(torch.tensor(min_conf_thr)))
    msk = to_numpy(scene.get_masks())
    return _convert_scene_output_to_glb(outdir, rgbimg, pts3d, msk, focals, cams2world, as_pointcloud=as_pointcloud,
                                        transparent_cams=transparent_cams, cam_size=cam_size, silent=silent)


def get_reconstructed_scene(outdir, model, device, silent, image_size, filelist, schedule, niter, min_conf_thr,
                            as_pointcloud, mask_sky, clean_depth, transparent_cams, cam_size,
                            scenegraph_type, winsize, refid):
    """
    from a list of images, run dust3r inference, global aligner.
    then run get_3D_model_from_scene
    """
    imgs = load_images(filelist, size=image_size, verbose=not silent)
    if len(imgs) == 1:
        imgs = [imgs[0], copy.deepcopy(imgs[0])]
        imgs[1]['idx'] = 1
    if scenegraph_type == "swin":
        scenegraph_type = scenegraph_type + "-" + str(winsize)
    elif scenegraph_type == "oneref":
        scenegraph_type = scenegraph_type + "-" + str(refid)

    pairs = make_pairs(imgs, scene_graph=scenegraph_type, prefilter=None, symmetrize=True)
    output = inference(pairs, model, device, batch_size=batch_size, verbose=not silent)

    mode = GlobalAlignerMode.PointCloudOptimizer if len(imgs) > 2 else GlobalAlignerMode.PairViewer
    scene = global_aligner(output, device=device, mode=mode, verbose=not silent)
    lr = 0.01

    if mode == GlobalAlignerMode.PointCloudOptimizer:
        loss = scene.compute_global_alignment(init='mst', niter=niter, schedule=schedule, lr=lr)

    outfile = get_3D_model_from_scene(outdir, silent, scene, min_conf_thr, as_pointcloud, mask_sky,
                                      clean_depth, transparent_cams, cam_size)

    # also return rgb, depth and confidence imgs
    # depth is normalized with the max value for all images
    # we apply the jet colormap on the confidence maps
    rgbimg = scene.imgs
    depths = to_numpy(scene.get_depthmaps())
    confs = to_numpy([c for c in scene.im_conf])
    cmap = pl.get_cmap('jet')
    depths_max = max([d.max() for d in depths])
    depths = [d/depths_max for d in depths]
    confs_max = max([d.max() for d in confs])
    confs = [cmap(d/confs_max) for d in confs]

    imgs = []
    for i in range(len(rgbimg)):
        imgs.append(rgbimg[i])
        imgs.append(rgb(depths[i]))
        imgs.append(rgb(confs[i]))

    return scene, outfile, imgs


def set_scenegraph_options(inputfiles, winsize, refid, scenegraph_type):
    num_files = len(inputfiles) if inputfiles is not None else 1
    max_winsize = max(1, math.ceil((num_files-1)/2))
    if scenegraph_type == "swin":
        winsize = gradio.Slider(label="Scene Graph: Window Size", value=max_winsize,
                                minimum=1, maximum=max_winsize, step=1, visible=True)
        refid = gradio.Slider(label="Scene Graph: Id", value=0, minimum=0,
                              maximum=num_files-1, step=1, visible=False)
    elif scenegraph_type == "oneref":
        winsize = gradio.Slider(label="Scene Graph: Window Size", value=max_winsize,
                                minimum=1, maximum=max_winsize, step=1, visible=False)
        refid = gradio.Slider(label="Scene Graph: Id", value=0, minimum=0,
                              maximum=num_files-1, step=1, visible=True)
    else:
        winsize = gradio.Slider(label="Scene Graph: Window Size", value=max_winsize,
                                minimum=1, maximum=max_winsize, step=1, visible=False)
        refid = gradio.Slider(label="Scene Graph: Id", value=0, minimum=0,
                              maximum=num_files-1, step=1, visible=False)
    return winsize, refid


def main_demo(tmpdirname, model, device, image_size, server_name, server_port, silent=False):
    recon_fun = functools.partial(get_reconstructed_scene, tmpdirname, model, device, silent, image_size)
    model_from_scene_fun = functools.partial(get_3D_model_from_scene, tmpdirname, silent)
    with gradio.Blocks(css=""".gradio-container {margin: 0 !important; min-width: 100%};""", title="DUSt3R Demo") as demo:
        # scene state is save so that you can change conf_thr, cam_size... without rerunning the inference
        scene = gradio.State(None)
        gradio.HTML('<h2 style="text-align: center;">DUSt3R Demo</h2>')
        with gradio.Column():
            inputfiles = gradio.File(file_count="multiple")
            with gradio.Row():
                schedule = gradio.Dropdown(["linear", "cosine"],
                                           value='linear', label="schedule", info="For global alignment!")
                niter = gradio.Number(value=300, precision=0, minimum=0, maximum=5000,
                                      label="num_iterations", info="For global alignment!")
                scenegraph_type = gradio.Dropdown(["complete", "swin", "oneref"],
                                                  value='complete', label="Scenegraph",
                                                  info="Define how to make pairs",
                                                  interactive=True)
                winsize = gradio.Slider(label="Scene Graph: Window Size", value=1,
                                        minimum=1, maximum=1, step=1, visible=False)
                refid = gradio.Slider(label="Scene Graph: Id", value=0, minimum=0, maximum=0, step=1, visible=False)

            run_btn = gradio.Button("Run")

            with gradio.Row():
                # adjust the confidence threshold
                min_conf_thr = gradio.Slider(label="min_conf_thr", value=3.0, minimum=1.0, maximum=20, step=0.1)
                # adjust the camera size in the output pointcloud
                cam_size = gradio.Slider(label="cam_size", value=0.05, minimum=0.001, maximum=0.1, step=0.001)
            with gradio.Row():
                as_pointcloud = gradio.Checkbox(value=False, label="As pointcloud")
                # two post process implemented
                mask_sky = gradio.Checkbox(value=False, label="Mask sky")
                clean_depth = gradio.Checkbox(value=True, label="Clean-up depthmaps")
                transparent_cams = gradio.Checkbox(value=False, label="Transparent cameras")

            outmodel = gradio.Model3D()
            outgallery = gradio.Gallery(label='rgb,depth,confidence', columns=3, height="100%")

            # events
            scenegraph_type.change(set_scenegraph_options,
                                   inputs=[inputfiles, winsize, refid, scenegraph_type],
                                   outputs=[winsize, refid])
            inputfiles.change(set_scenegraph_options,
                              inputs=[inputfiles, winsize, refid, scenegraph_type],
                              outputs=[winsize, refid])
            run_btn.click(fn=recon_fun,
                          inputs=[inputfiles, schedule, niter, min_conf_thr, as_pointcloud,
                                  mask_sky, clean_depth, transparent_cams, cam_size,
                                  scenegraph_type, winsize, refid],
                          outputs=[scene, outmodel, outgallery])
            min_conf_thr.release(fn=model_from_scene_fun,
                                 inputs=[scene, min_conf_thr, as_pointcloud, mask_sky,
                                         clean_depth, transparent_cams, cam_size],
                                 outputs=outmodel)
            cam_size.change(fn=model_from_scene_fun,
                            inputs=[scene, min_conf_thr, as_pointcloud, mask_sky,
                                    clean_depth, transparent_cams, cam_size],
                            outputs=outmodel)
            as_pointcloud.change(fn=model_from_scene_fun,
                                 inputs=[scene, min_conf_thr, as_pointcloud, mask_sky,
                                         clean_depth, transparent_cams, cam_size],
                                 outputs=outmodel)
            mask_sky.change(fn=model_from_scene_fun,
                            inputs=[scene, min_conf_thr, as_pointcloud, mask_sky,
                                    clean_depth, transparent_cams, cam_size],
                            outputs=outmodel)
            clean_depth.change(fn=model_from_scene_fun,
                               inputs=[scene, min_conf_thr, as_pointcloud, mask_sky,
                                       clean_depth, transparent_cams, cam_size],
                               outputs=outmodel)
            transparent_cams.change(model_from_scene_fun,
                                    inputs=[scene, min_conf_thr, as_pointcloud, mask_sky,
                                            clean_depth, transparent_cams, cam_size],
                                    outputs=outmodel)
    demo.launch(share=False, server_name=server_name, server_port=server_port)


if __name__ == '__main__':
    parser = get_args_parser()
    args = parser.parse_args()

    if args.tmp_dir is not None:
        tmp_path = args.tmp_dir
        os.makedirs(tmp_path, exist_ok=True)
        tempfile.tempdir = tmp_path

    if args.server_name is not None:
        server_name = args.server_name
    else:
        server_name = '0.0.0.0' if args.local_network else '127.0.0.1'

<<<<<<< HEAD
    model = AsymmetricCroCo3DStereo.from_pretrained(args.model_name)
    model.to(args.device)
=======
    model = load_model(args.weights, args.device, verbose=not args.silent)
>>>>>>> 78b07fdb
    # dust3r will write the 3D model inside tmpdirname
    with tempfile.TemporaryDirectory(suffix='dust3r_gradio_demo') as tmpdirname:
        if not args.silent:
            print('Outputing stuff in', tmpdirname)
        main_demo(tmpdirname, model, args.device, args.image_size, server_name, args.server_port, silent=args.silent)<|MERGE_RESOLUTION|>--- conflicted
+++ resolved
@@ -285,12 +285,8 @@
     else:
         server_name = '0.0.0.0' if args.local_network else '127.0.0.1'
 
-<<<<<<< HEAD
     model = AsymmetricCroCo3DStereo.from_pretrained(args.model_name)
     model.to(args.device)
-=======
-    model = load_model(args.weights, args.device, verbose=not args.silent)
->>>>>>> 78b07fdb
     # dust3r will write the 3D model inside tmpdirname
     with tempfile.TemporaryDirectory(suffix='dust3r_gradio_demo') as tmpdirname:
         if not args.silent:
