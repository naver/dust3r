--- conflicted
+++ resolved
@@ -16,11 +16,7 @@
 from dust3r.viz import SceneViz, auto_cam_size
 from dust3r.utils.image import rgb
 
-<<<<<<< HEAD
-from PIL import ImageFile 
-=======
 from PIL import ImageFile
->>>>>>> a119dd5e
 ImageFile.LOAD_TRUNCATED_IMAGES = True
 
 
@@ -33,10 +29,7 @@
         self.pairs =[]
         self.frames =[]
         self._load_data()
-<<<<<<< HEAD
-=======
    
->>>>>>> a119dd5e
     def load_train(self):
         self.scene_files = sorted(glob.glob(osp.join(self.ROOT,self.split,self.method, "dataset_seq_*.npz")))
         for scene_id, scene_file in enumerate(self.scene_files):
@@ -49,25 +42,12 @@
                         fm1_id = frames[f"{i}"].item()["img_number"]
                         fm2_id = frames[f"{i+1}"].item()["img_number"]
                         if fm2_id == fm1_id + 1:
-<<<<<<< HEAD
-                            self.pairs.append((scene_file,scene_id, fm1_id, fm2_id))                
-=======
                             self.pairs.append((scene_file,scene_id, fm1_id, fm2_id))
->>>>>>> a119dd5e
     
     def load_test(self):
         data = np.load(osp.join(self.ROOT,self.split, "dataset_test.npz"),allow_pickle=True)
         self.frames = dict(data)
         
-<<<<<<< HEAD
-
-    def _load_data(self):
-
-        if self.split == "Test":
-            self.load_test()
-        if self.split =="Train":
-            self.load_train()
-=======
 
     def _load_data(self):
 
@@ -120,7 +100,6 @@
         # Convert back to PIL image
         return Image.fromarray(enhanced_image)
 
->>>>>>> a119dd5e
     
     def get_view_train(self,pair_idx, resolution, rng):
         seq_path,seq, fm1, fm2 = self.pairs[pair_idx]
@@ -129,18 +108,10 @@
         for view_index in [fm1, fm2]:
             data = seq_frames[f"{view_index}"].item()
             IR_img_path = data["IR_aligned_path"]
-<<<<<<< HEAD
-            ir_img = Image.open(str(IR_img_path))
-            rgb_path = data["RGB_path"]
-            rgb_image = Image.open(str(rgb_path))
-            rgb,ir_img = preprocess_ir_rgb(rgb_image,ir_img)
-            ir_img = resize_img(ir_img,size =224)
-=======
             # image = _crop([str(IR_img_path)],size = 224)
             image = Image.open(IR_img_path).convert("RGB")
             enhanced_image = self.applyClaheToPIL(image)
             image = self.crop_resize(image)
->>>>>>> a119dd5e
             depthmap = data["Depth"]
             intrinsics =np.float32( data["Camera_intrinsic"])
             camera_pose = np.float32(data["camera_pose"])     
@@ -159,17 +130,6 @@
         for i in range(2):
             data = self.frames[f"{pair_idx}"].item()
             IR_img_path = data["IR_aligned_path"]
-<<<<<<< HEAD
-            ir_img = Image.open(str(IR_img_path))
-            rgb_path = data["RGB_path"]
-            rgb_image = Image.open(str(rgb_path))
-            rgb,ir_img = preprocess_ir_rgb(rgb_image,ir_img)
-            ir_img = resize_img(ir_img,size =224)
-            depthmap = data["Depth"]
-            intrinsics =np.float32( data["Camera_intrinsic"])
-            views.append(dict(
-                    img=ir_img,
-=======
             # image = _crop([str(IR_img_path)],size = 224)
             image = Image.open(IR_img_path).convert("RGB")
             enhanced_image = self.applyClaheToPIL(image)
@@ -178,7 +138,6 @@
             intrinsics =np.float32( data["Camera_intrinsic"])
             views.append(dict(
                     img=image,
->>>>>>> a119dd5e
                     depthmap=depthmap,
                     camera_intrinsics=intrinsics,
                     dataset='freiburg',
@@ -204,12 +163,6 @@
 if __name__ == "__main__":
 
     
-<<<<<<< HEAD
-    train_ds = freiburgDataset(ROOT="/home/user/elwakeely1/DataParam",method="RANSAC", split = "Test",resolution=224, aug_crop=16)
-    views = train_ds[0]
-    print(views[0]["img"].shape)
-=======
     train_ds = freiburgDataset(ROOT="/home/user/elwakeely1/DataParam",method="RANSAC", split = "Train",resolution=224, aug_crop=16)
     views = train_ds[0]
-    print(views[0])
->>>>>>> a119dd5e
+    print(views[0])